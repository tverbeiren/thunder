"""
Utilities for representing and working with matrices as RDDs
"""

from numpy import dot, outer, shape, ndarray, mean, add, subtract, multiply, zeros, std, divide, sqrt
from pyspark.accumulators import AccumulatorParam
<<<<<<< HEAD
from thunder.rdds.data import Data
=======
from thunder.rdds.series import Series
>>>>>>> 0801bf4a

# TODO: right divide and left divide
# TODO: common operation is multiplying an RDD by its transpose times a matrix, how to do this cleanly?
# TODO: test using these in the various analyses packages (especially thunder.factorization)


class RowMatrix(Series):
    """
    A large matrix backed by an RDD of (tuple, array) pairs
    The tuple can contain a row index, or any other useful
    identifier for each row.

    Parameters
    ----------
    rdd : RDD of (tuple, array) pairs
        RDD with matrix data

    nrows : int, optional, default = None
        Number of rows, will be automatially computed if not provided

    ncols : int, optional, default = None
        Number of columns, will be automatically computed if not provided

    """
    def __init__(self, rdd, nrows=None, ncols=None):
        super(RowMatrix, self).__init__(rdd)
        if nrows is None:
            self.nrows = rdd.count()
        else:
            self.nrows = nrows
        if ncols is None:
            vec = rdd.first()[1]
            if type(vec) is ndarray:
                self.ncols = len(vec)
            else:
                self.ncols = 1
        else:
            self.ncols = ncols

    def collect(self):
        """
        Collect the rows of the matrix, dropping the keys
        """
        return self.rdd.map(lambda (k, v): v).collect()

    def first(self):
        """
        Get the first row of the matrix
        """
        return self.rdd.first()[1]

    def rows(self):
        """
        Get the rows of the matrix, dropping the keys
        """
        return self.rdd.map(lambda (_, v): v)

    def cov(self, axis=None):
        """
        Compute a covariance matrix

        Parameters
        ----------
        axis : int, optional, default = None
            Axis for performing mean subtraction, None (no subtraction), 0 (rows) or 1 (columns)
        """
        if axis is None:
            return self.gramian() / self.nrows
        else:
            return self.center(axis).gramian() / self.nrows

    def gramian(self, method="accum"):
        """
        Compute gramian matrix (the product of the matrix with its transpose, i.e. A^T * A)

        Parameters
        ----------
        method : string, optional, default = "reduce"
            Method to use for summation
        """
        if method is "reduce":
            return self.rdd.map(lambda (k, v): v).mapPartitions(matrixsum_iterator_self).sum()

        if method is "accum":
            global mat
            mat = self.rdd.context.accumulator(zeros((self.ncols, self.ncols)), MatrixAccumulatorParam())

            def outerSum(x):
                global mat
                mat += outer(x, x)
            self.rdd.map(lambda (k, v): v).foreach(outerSum)

            return mat.value

        if method is "aggregate":

            def seqop(x, v):
                return x + outer(v, v)

            def combop(x, y):
                x += y
                return x

            return self.rdd.map(lambda (_, v): v).aggregate(zeros((self.ncols, self.ncols)), seqop, combop)

        else:
            raise Exception("method must be reduce or accum")

    def times(self, other, method="reduce"):
        """
        Multiply a RowMatrix by another matrix, either another RowMatrix
        or a local matrix
        NOTE: If multiplying two RowMatrices, they must have the same
        number of partitions and number of records per partition,
        e.g. because one was created through a map of the other,
        see zip

        Parameters
        ----------
        other : RowMatrix, scalar, or numpy array
            Matrix to multiply with

        method : string, optional, default = "reduce"
            Method to use for summation
        """
        dtype = type(other)
        if dtype == RowMatrix:
            if self.nrows != other.nrows:
                raise Exception(
                    "cannot multiply shapes ("+str(self.nrows)+","+str(self.ncols)+") and ("+str(other.nrows)+","+str(other.ncols)+")")
            else:
                if method is "reduce":
                    return self.rdd.zip(other.rdd).map(lambda ((k1, x), (k2, y)): (x, y)).mapPartitions(matrixsum_iterator_other).sum()
                if method is "accum":
                    global mat
                    mat = self.rdd.context.accumulator(zeros((self.ncols, other.ncols)), MatrixAccumulatorParam())

                    def outersum(x):
                        global mat
                        mat += outer(x[0], x[1])
                    self.rdd.zip(other.rdd).map(lambda ((k1, x), (k2, y)): (x, y)).foreach(outersum)
                    return mat.value
                else:
                    raise Exception("method must be reduce or accum")
        else:
            if dtype == ndarray:
                dims = shape(other)
                if dims[0] != self.ncols:
                    raise Exception(
                        "cannot multiply shapes ("+str(self.nrows)+","+str(self.ncols)+") and " + str(dims))
                if len(dims) == 0:
                    new_d = 1
                else:
                    new_d = dims[1]
            other_b = self.rdd.context.broadcast(other)
            return RowMatrix(self.rdd.mapValues(lambda x: dot(x, other_b.value)), self.nrows, new_d)

    def elementwise(self, other, op):
        """
        Apply an elementwise operation to two RowMatrices
        or between a RowMatrix and a local array
        NOTE: For two RowMatrices, must have the same partitions
        and number of records per iteration (e.g. because
        one was created through a map on the other, see zip)

        Parameters
        ----------
        other : RowMatrix, scalar, or numpy array
            Matrix to combine with element-wise

        op : function
            Binary operator to use for elementwise operations, e.g. add, subtract
        """
        dtype = type(other)
        if dtype is RowMatrix:
            if (self.nrows is not other.nrows) | (self.ncols is not other.ncols):
                raise Exception(
                    "cannot do elementwise op for shapes ("+self.nrows+","+self.ncols+") and ("+other.nrows+","+other.ncols+")")
            else:
                return RowMatrix(self.rdd.zip(other.rdd).map(lambda ((k1, x), (k2, y)): (k1, add(x, y))), self.nrows, self.ncols)
        else:
            if dtype is ndarray:
                dims = shape(other)
                if len(dims) > 1 or dims[0] is not self.ncols:
                    raise Exception(
                        "cannot do elementwise operation for shapes ("+str(self.nrows)+","+str(self.ncols)+") and " + str(dims))
            return RowMatrix(self.rdd.mapValues(lambda x: op(x, other)), self.nrows, self.ncols)

    def plus(self, other):
        """
        Elementwise addition (see elementwise)
        """
        return RowMatrix.elementwise(self, other, add)

    def minus(self, other):
        """
        Elementwise subtraction (see elementwise)
        """
        return RowMatrix.elementwise(self, other, subtract)

    def dottimes(self, other):
        """
        Elementwise multiplcation (see elementwise)
        """
        return RowMatrix.elementwise(self, other, multiply)

    def dotdivide(self, other):
        """
        Elementwise division (see elementwise)
        """
        return RowMatrix.elementwise(self, other, divide)

    def center(self, axis=0):
        """
        Center a RowMatrix in place by mean subtraction

        Parameters
        ----------
        axis : int, optional, default = 0
            Which axis to center along, rows (0) or columns (1)
        """
        if axis is 0:
            self.rdd = self.rdd.mapValues(lambda x: x - mean(x))
            return self
        if axis is 1:
            meanvec = self.mean()
            self.rdd = self.minus(meanvec).rdd
        else:
            raise Exception("axis must be 0 or 1")

    def zscore(self, axis=0):
        """
        ZScore a RowMatrix in place by mean subtraction and division by standard deviation

        Parameters
        ----------
        axis : int, optional, default = 0
            Which axis to zscore along, rows (0) or columns (1)
        """
        if axis is 0:
            self.rdd = self.rdd.mapValues(lambda x: (x - mean(x))/std(x))
        if axis is 1:
            meanvec = self.mean()
            stdvec = self.std()
            self.rdd = self.minus(meanvec).dotdivide(stdvec).rdd
        else:
            raise Exception("axis must be 0 or 1")


def matrixsum_iterator_self(iterator):
    yield sum(outer(x, x) for x in iterator)


def matrixsum_iterator_other(iterator):
    yield sum(outer(x, y) for x, y in iterator)


class MatrixAccumulatorParam(AccumulatorParam):
    def zero(self, value):
        return zeros(shape(value))

    def addInPlace(self, val1, val2):
        val1 += val2
        return val1
<|MERGE_RESOLUTION|>--- conflicted
+++ resolved
@@ -4,11 +4,7 @@
 
 from numpy import dot, outer, shape, ndarray, mean, add, subtract, multiply, zeros, std, divide, sqrt
 from pyspark.accumulators import AccumulatorParam
-<<<<<<< HEAD
-from thunder.rdds.data import Data
-=======
 from thunder.rdds.series import Series
->>>>>>> 0801bf4a
 
 # TODO: right divide and left divide
 # TODO: common operation is multiplying an RDD by its transpose times a matrix, how to do this cleanly?
